--- conflicted
+++ resolved
@@ -70,11 +70,7 @@
 
     return f3_base_exc_vol + f3_back_base_exc_vol + f3_base_back_exc_vol
 
-<<<<<<< HEAD
-=======
-
-@jit
->>>>>>> 3499158e
+
 def exc_vol_unbonded(
         dr_base, dr_backbone, dr_back_base, dr_base_back,
         eps_exc,
