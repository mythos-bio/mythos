--- conflicted
+++ resolved
@@ -96,29 +96,7 @@
         "ss_stack_weights",
     )
 
-<<<<<<< HEAD
-    non_optimizable_required_params: tuple[str] = ("kt",)
-
-    dependent_params: tuple[str] = (
-        "b_low_stack",
-        "dr_c_low_stack",
-        "b_high_stack",
-        "dr_c_high_stack",
-        "b_stack_4",
-        "delta_theta_stack_4_c",
-        "b_stack_5",
-        "delta_theta_stack_5_c",
-        "b_stack_6",
-        "delta_theta_stack_6_c",
-        "b_neg_cos_phi1_stack",
-        "neg_cos_phi1_c_stack",
-        "b_neg_cos_phi2_stack",
-        "neg_cos_phi2_c_stack",
-        "eps_stack",
-    )
-
-=======
->>>>>>> a5ba5844
+     
     @override
     def init_params(self) -> "StackingConfiguration":
         eps_stack = self.eps_stack_base + self.eps_stack_kt_coeff * self.kt
