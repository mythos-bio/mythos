import pdb
from functools import partial
from jax import vmap, jit
from jax.tree_util import Partial
from jax import debug
import jax.numpy as jnp
from copy import deepcopy

# import sys
# sys.path.append('v2/src/')

from jax_md.rigid_body import RigidBody
from jax_md import util, space

from loader import get_params, smoothing
from energy.interactions import v_fene, exc_vol_bonded, stacking, \
    hydrogen_bonding, exc_vol_unbonded, cross_stacking, coaxial_stacking
from utils import Q_to_back_base, Q_to_cross_prod, Q_to_base_normal
from utils import com_to_backbone, com_to_stacking, com_to_hb
from utils import clamp, get_kt, DEFAULT_TEMP
from utils import HB_WEIGHTS, get_hb_probs, stacking_param_names

f64 = util.f64


def energy_fn_factory(displacement_fn,
                      back_site, stack_site, base_site,
                      bonded_neighbors, unbonded_neighbors,
                      temp=DEFAULT_TEMP):

    kt = get_kt(temp) # For use when optimizing over stacking parameters
    params = get_params.get_default_params(t=temp, no_smoothing=False) # FIXME: hardcoded temperature for now

    # Define which functions we will *not* be optimizing over
    # stacking_fn = Partial(stacking, **params["stacking"])
    hb_fn = jit(Partial(hydrogen_bonding, **params["hydrogen_bonding"]))
    exc_vol_unbonded_params = params["excluded_volume"]
    exc_vol_bonded_params = deepcopy(exc_vol_unbonded_params)
    del exc_vol_bonded_params["dr_star_backbone"]
    del exc_vol_bonded_params["sigma_backbone"]
    del exc_vol_bonded_params["b_backbone"]
    del exc_vol_bonded_params["dr_c_backbone"]
    exc_vol_unbonded_fn = jit(Partial(exc_vol_unbonded, **exc_vol_unbonded_params))
    exc_vol_bonded_fn = jit(Partial(exc_vol_bonded, **exc_vol_bonded_params))

    cross_stacking_fn = jit(Partial(cross_stacking, **params["cross_stacking"]))
    coaxial_stacking_fn = jit(Partial(coaxial_stacking, **params["coaxial_stacking"]))

    # Extract relevant neighbor information and define our pairwise displacement function
    d = jit(space.map_bond(partial(displacement_fn)))
    nn_i = bonded_neighbors[:, 0]
    nn_j = bonded_neighbors[:, 1]

<<<<<<< HEAD
    # if not use_ordered_sparse_neighbor_lists:
    #     op_i = unbonded_neighbors[:, 0]
    #     op_j = unbonded_neighbors[:, 1]
    # op_i = unbonded_neighbors[:, 0]
    # op_j = unbonded_neighbors[:, 1]

    def _compute_subterms(body: RigidBody, seq: util.Array, params, op_nbrs_idx):

        op_i = op_nbrs_idx[0]
        op_j = op_nbrs_idx[1]
        mask = jnp.array(op_nbrs_idx[0] < body.center.shape[0], dtype=jnp.int32)

        # if use_ordered_sparse_neighbor_lists:
        #     op_i1 = nbrs.idx[0]
        #     op_j1 = nbrs.idx[1]
        #     mask = nbrs.idx[0] < body.shape[0]
        #     normalization = 1.0 # Note: assumes we use OrderedSparse
=======
    @jit
    def _compute_subterms(body: RigidBody, seq: util.Array, params):
>>>>>>> 0624c487

        # Use our the parameters to construct the relevant energy functions
        # Note: for each, there are two options -- corresponding to whether we are optimizing over arrays or dicts
        ## FENE
        fene_params = dict(zip(["eps_backbone", "delta_backbone", "r0_backbone"], params[:3]))
        # fene_params = params["fene"]
        fene_fn = Partial(v_fene, **fene_params)

        unprocessed_stacking_params = dict(zip(stacking_param_names, params[3:23]))
        stacking_params = get_params.process_stacking_params(unprocessed_stacking_params, kt)
        stacking_fn = Partial(stacking, **stacking_params)


        # Compute relevant variables for our potential
        # Note: `_op` corresponds to "other pairs"
        Q = body.orientation
        back_base_vectors = Q_to_back_base(Q)
        back_sites = body.center + com_to_backbone * back_base_vectors
        stack_sites = body.center + com_to_stacking * back_base_vectors
        base_sites = body.center + com_to_hb * back_base_vectors

        ## Fene variables
        dr_back = d(back_sites[nn_i], back_sites[nn_j]) # N x N x 3
        r_back = jnp.linalg.norm(dr_back, axis=1)

        ## Exc. vol bonded variables
        dr_base = d(base_sites[nn_i], base_sites[nn_j])
        dr_back_base = d(back_sites[nn_i], base_sites[nn_j])
        dr_base_back = d(base_sites[nn_i], back_sites[nn_j])

        ## Stacking variables
        dr_stack = d(stack_sites[nn_i], stack_sites[nn_j])
        r_stack = jnp.linalg.norm(dr_stack, axis=1)
        base_normals = Q_to_base_normal(Q) # space frame, normalized
        cross_prods = Q_to_cross_prod(Q) # space frame, normalized

        theta4 = jnp.arccos(clamp(jnp.einsum('ij, ij->i', base_normals[nn_i], base_normals[nn_j])))
        theta5 = jnp.pi - jnp.arccos(clamp(jnp.einsum('ij, ij->i', dr_stack, base_normals[nn_j]) / r_stack))
        theta6 = jnp.pi - jnp.arccos(clamp(jnp.einsum('ij, ij->i', base_normals[nn_i], dr_stack) / r_stack))
        cosphi1 = -jnp.einsum('ij, ij->i', cross_prods[nn_i], dr_back) / r_back
        cosphi2 = -jnp.einsum('ij, ij->i', cross_prods[nn_j], dr_back) / r_back

        ## Exc. vol unbonded variables
        dr_base_op = d(base_sites[op_j], base_sites[op_i]) # Note the flip here
        dr_backbone_op = d(back_sites[op_j], back_sites[op_i]) # Note the flip here
        dr_back_base_op = d(back_sites[op_i], base_sites[op_j]) # Note: didn't flip this one (and others) because no need, but should look into at some point
        dr_base_back_op = d(base_sites[op_i], back_sites[op_j])

        ## Hydrogen bonding
        r_base_op = jnp.linalg.norm(dr_base_op, axis=1)
        # back_bases = Q_to_back_base(Q) # space frame, normalized
        theta1_op = jnp.arccos(clamp(jnp.einsum('ij, ij->i', -back_base_vectors[op_i], back_base_vectors[op_j])))
        theta2_op = jnp.arccos(clamp(jnp.einsum('ij, ij->i', -back_base_vectors[op_j], dr_base_op) / r_base_op))
        theta3_op = jnp.arccos(clamp(jnp.einsum('ij, ij->i', back_base_vectors[op_i], dr_base_op) / r_base_op))
        theta4_op = jnp.arccos(clamp(jnp.einsum('ij, ij->i', base_normals[op_i], base_normals[op_j])))
        # Note: are these swapped in Lorenzo's code?
        theta7_op = jnp.arccos(clamp(jnp.einsum('ij, ij->i', -base_normals[op_j], dr_base_op) / r_base_op))
        theta8_op = jnp.pi - jnp.arccos(clamp(jnp.einsum('ij, ij->i', base_normals[op_i], dr_base_op) / r_base_op))

        ## Cross stacking variables -- all already computed

        ## Coaxial stacking
        dr_stack_op = d(stack_sites[op_j], stack_sites[op_i]) # note: reversed
        dr_stack_norm_op = dr_stack_op / jnp.linalg.norm(dr_stack_op, axis=1, keepdims=True)
        dr_backbone_norm_op = dr_backbone_op / jnp.linalg.norm(dr_backbone_op, axis=1, keepdims=True)
        theta5_op = jnp.arccos(clamp(jnp.einsum('ij, ij->i', base_normals[op_i], dr_stack_norm_op)))
        theta6_op = jnp.arccos(clamp(jnp.einsum('ij, ij->i', -base_normals[op_j], dr_stack_norm_op)))
        cosphi3_op = jnp.einsum('ij, ij->i', dr_stack_norm_op,
                                jnp.cross(dr_backbone_norm_op, back_base_vectors[op_j]))
        cosphi4_op = jnp.einsum('ij, ij->i', dr_stack_norm_op,
                                jnp.cross(dr_backbone_norm_op, back_base_vectors[op_i]))


        # Compute the contributions from each interaction
        fene_dg = fene_fn(r_back)
        exc_vol_bonded_dg = exc_vol_bonded_fn(dr_base, dr_back_base, dr_base_back)
        stack_dg = stacking_fn(r_stack, theta4, theta5, theta6, cosphi1, cosphi2)
        exc_vol_unbonded_dg = exc_vol_unbonded_fn(dr_base_op, dr_backbone_op, dr_back_base_op,
                                                  dr_base_back_op)
        v_hb = hb_fn(dr_base_op, theta1_op, theta2_op, theta3_op, theta4_op,
                     theta7_op, theta8_op)
        # v_hb = jnp.multiply(v_hb, mask) # Mask for neighbors
        # v_hb = v_hb * mask # Mask for neighbors
        v_hb = jnp.where(mask, v_hb, 0.0) # Mask for neighbors
        ## For HB, dot product to only be between appropriate bases
        hb_probs = get_hb_probs(seq, op_i, op_j) # get the probabilities of all possibile hydrogen bonds for all neighbors
        hb_weights = jnp.dot(hb_probs, HB_WEIGHTS)
        hb_dg = jnp.dot(hb_weights, v_hb)

        cr_stack_dg = cross_stacking_fn(r_base_op, theta1_op, theta2_op, theta3_op,
                                        theta4_op, theta7_op, theta8_op)
        cx_stack_dg = coaxial_stacking_fn(dr_stack_op, theta4_op, theta1_op, theta5_op,
                                          theta6_op, cosphi3_op, cosphi4_op)

        # Mask for neighbors (Note: hb is handled above)
        # exc_vol_unbonded_dg = jnp.multiply(exc_vol_unbonded_dg, mask)
        # exc_vol_unbonded_dg = exc_vol_unbonded_dg * mask
        exc_vol_unbonded_dg = jnp.where(mask, exc_vol_unbonded_dg, 0.0) # Mask for neighbors
        # cr_stack_dg = jnp.multiply(cr_stack_dg, mask)
        # cr_stack_dg = cr_stack_dg * mask
        cr_stack_dg = jnp.where(mask, cr_stack_dg, 0.0) # Mask for neighbors
        # cx_stack_dg = jnp.multiply(cx_stack_dg, mask)
        # cx_stack_dg = cx_stack_dg * mask
        cx_stack_dg = jnp.where(mask, cx_stack_dg, 0.0) # Mask for neighbors

        return (jnp.sum(fene_dg), jnp.sum(exc_vol_bonded_dg), jnp.sum(stack_dg), \
                jnp.sum(exc_vol_unbonded_dg), hb_dg, jnp.sum(cr_stack_dg),
                jnp.sum(cx_stack_dg)
        ) # hb_dg is already a scalar

<<<<<<< HEAD
    def energy_fn(body: RigidBody, seq: util.Array, params, op_nbrs_idx) -> float:
        dgs = _compute_subterms(body, seq, params, op_nbrs_idx)
=======
    @jit
    def energy_fn(body: RigidBody, seq: util.Array, params, **kwargs) -> float:
        dgs = _compute_subterms(body, seq, params)
>>>>>>> 0624c487
        fene_dg, b_exc_dg, stack_dg, n_exc_dg, hb_dg, cr_stack, cx_stack = dgs
        return fene_dg + b_exc_dg + stack_dg + n_exc_dg + hb_dg + cr_stack + cx_stack

    return energy_fn, _compute_subterms



if __name__ == "__main__":

    from loader.trajectory import TrajectoryInfo
    from loader.topology import TopologyInfo
    from utils import base_site, stack_site, back_site, get_one_hot

    top_path = "data/persistence-length/init.top"
    # conf_path = "data/persistence-length/init.conf"
    conf_path = "data/persistence-length/relaxed.dat"

    top_info = TopologyInfo(top_path, reverse_direction=True)
    config_info = TrajectoryInfo(top_info, traj_path=conf_path, reverse_direction=True)

    body = config_info.states[0]

    displacement_fn, _ = space.periodic(config_info.box_size)
    pairs = top_info.bonded_nbrs

    energy_fn, compute_subterms =  energy_fn_factory(
        displacement_fn,
        back_site, stack_site, base_site,
        top_info.bonded_nbrs, top_info.unbonded_nbrs)

    seq = jnp.array(get_one_hot(top_info.seq), dtype=f64)

    # starting with the correct parameters
    params = get_params.get_init_optimize_params("oxdna")

    hi = compute_subterms(body, seq, params)

    pdb.set_trace()<|MERGE_RESOLUTION|>--- conflicted
+++ resolved
@@ -51,7 +51,6 @@
     nn_i = bonded_neighbors[:, 0]
     nn_j = bonded_neighbors[:, 1]
 
-<<<<<<< HEAD
     # if not use_ordered_sparse_neighbor_lists:
     #     op_i = unbonded_neighbors[:, 0]
     #     op_j = unbonded_neighbors[:, 1]
@@ -69,10 +68,6 @@
         #     op_j1 = nbrs.idx[1]
         #     mask = nbrs.idx[0] < body.shape[0]
         #     normalization = 1.0 # Note: assumes we use OrderedSparse
-=======
-    @jit
-    def _compute_subterms(body: RigidBody, seq: util.Array, params):
->>>>>>> 0624c487
 
         # Use our the parameters to construct the relevant energy functions
         # Note: for each, there are two options -- corresponding to whether we are optimizing over arrays or dicts
@@ -183,14 +178,8 @@
                 jnp.sum(cx_stack_dg)
         ) # hb_dg is already a scalar
 
-<<<<<<< HEAD
     def energy_fn(body: RigidBody, seq: util.Array, params, op_nbrs_idx) -> float:
         dgs = _compute_subterms(body, seq, params, op_nbrs_idx)
-=======
-    @jit
-    def energy_fn(body: RigidBody, seq: util.Array, params, **kwargs) -> float:
-        dgs = _compute_subterms(body, seq, params)
->>>>>>> 0624c487
         fene_dg, b_exc_dg, stack_dg, n_exc_dg, hb_dg, cr_stack, cx_stack = dgs
         return fene_dg + b_exc_dg + stack_dg + n_exc_dg + hb_dg + cr_stack + cx_stack
 
