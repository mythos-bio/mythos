import pdb
import jax
from jax import jit
import jax.numpy as jnp
from jax import random
from jax.tree_util import Partial
from tqdm import tqdm
import datetime
from pathlib import Path
import shutil
from functools import partial

from jax_md.rigid_body import RigidBody
from jax_md import space, util, simulate

from utils import nucleotide_mass, get_kt, moment_of_inertia, get_one_hot, DEFAULT_TEMP
from utils import base_site, stack_site, back_site
from utils import bcolors
# import langevin
from energy import factory, ext_force
from loader import get_params
from loader.trajectory import TrajectoryInfo
from loader.topology import TopologyInfo

from jax.config import config
config.update("jax_enable_x64", True)


f64 = util.f64

def run_single_langevin(args,
                        output_basedir="v2/data/output/", save_output=False):

    top_path = args['top_path']
    conf_path = args['conf_path']
    n_steps = args['n_steps']
    key = random.PRNGKey(args['key'])
    init_method = args['params']
    save_every = args['save_every']
    dt = args['dt']
<<<<<<< HEAD
    boundary_conditions = args['boundary_conditions']
=======
    T = args['temp']
>>>>>>> 0624c487

    use_ext_force = args['use_ext_force']
    ext_force_magnitude = args['ext_force_magnitude']
    ext_force_bps1 = args['ext_force_bps1']
    ext_force_bps2 = args['ext_force_bps2']

    use_neighbor_lists = args['use_neighbor_lists']
    if use_neighbor_lists and boundary_conditions != "periodic":
        raise RuntimeError(f"Can only use neighbor lists with periodic boundary conditions")
    r_cutoff = args['r_cutoff']
    dr_threshold = args['dr_threshold']

    if use_ext_force and (not ext_force_magnitude or not ext_force_bps1 or not ext_force_bps2):
        raise RuntimeError(f"Must provide external force parameters if using an external force")

    if use_ext_force:
        for nuc_id in ext_force_bps1 + ext_force_bps2:
            if not nuc_id.isdigit():
                raise RuntimeError(f"External force nucleotide IDs must be integers")
        ext_force_bps1 = [int(nuc_id) for nuc_id in ext_force_bps1]
        ext_force_bps2 = [int(nuc_id) for nuc_id in ext_force_bps2]

    if not Path(top_path).exists():
        raise RuntimeError(f"Topology file does not exist at location: {top_path}")

    if not Path(conf_path).exists():
        raise RuntimeError(f"Configuration file does not exist at location: {conf_path}")

    if save_output:
        output_basedir = Path(output_basedir)
        if not output_basedir.exists():
            raise RuntimeError(f"Output base directory does not exist at location: {output_basedir}")
        timestamp = datetime.datetime.now().strftime('%Y-%m-%d_%H-%M-%S')
        run_name = f"langevin_{timestamp}_n{n_steps}_dt{dt}_t{T}_k{args['key']}"
        run_dir = output_basedir / run_name
        run_dir.mkdir(parents=False, exist_ok=False)
        shutil.copy(top_path, run_dir)
        shutil.copy(conf_path, run_dir)

        params_str = ""
        for k, v in args.items():
            params_str += f"{k}: {v}\n"
        with open(run_dir / "params.txt", "w+") as f:
            f.write(params_str)
        print(bcolors.WARNING + f"Created directory and copied simulation information at location: {run_dir}" + bcolors.ENDC)

    print(bcolors.OKBLUE + f"Setting up simulation..." + bcolors.ENDC)
    mass = RigidBody(center=jnp.array([nucleotide_mass], dtype=f64),
                     orientation=jnp.array([moment_of_inertia], dtype=f64))

    # params = get_params.get_default_params(t=T, no_smoothing=False)

    # params = [0.10450547, 0.5336675 , 1.2209406]
    # params = [2.0, 0.25, 0.7525]

    params = get_params.get_init_optimize_params(init_method)

    top_info = TopologyInfo(top_path, reverse_direction=True)

    config_info = TrajectoryInfo(top_info, traj_path=conf_path, reverse_direction=True)
    if boundary_conditions == "periodic":
        displacement_fn, shift_fn = space.periodic(config_info.box_size)
    elif boundary_conditions == "free":
        displacement_fn, shift_fn = space.free()
    else:
        raise RuntimeError(f"Invalid boundary conditions: {boundary_conditions}")

    loss_fn = geometry.get_backbone_distance_loss(top_info.bonded_nbrs, displacement_fn)
    loss_fn = jit(loss_fn)

    body = config_info.states[0]
    seq = jnp.array(get_one_hot(top_info.seq), dtype=f64)
    kT = get_kt(t=T) # 300 Kelvin = 0.1 kT

    # gamma = RigidBody(center=jnp.array([DEFAULT_TEMP/2.5]),
                      # orientation=jnp.array([DEFAULT_TEMP/7.5]))
    gamma = RigidBody(center=jnp.array([kT/2.5], dtype=f64),
                      orientation=jnp.array([kT/7.5], dtype=f64))


    energy_fn, compute_subterms = factory.energy_fn_factory(
        displacement_fn,
        back_site, stack_site, base_site,
        top_info.bonded_nbrs, top_info.unbonded_nbrs
    )
    if use_neighbor_lists:
        energy_fn = jit(partial(energy_fn, seq=seq, params=params))
        compute_subterms = jit(partial(compute_subterms, seq=seq, params=params))

        neighbor_fn = top_info.get_neighbor_list_fn(displacement_fn, config_info.box_size,
                                                    r_cutoff, dr_threshold)
        neighbors = neighbor_fn.allocate(body.center) # We use the COMs
    else:
        energy_fn = jit(partial(energy_fn, seq=seq, params=params,
                                op_nbrs_idx=top_info.unbonded_nbrs.T))
        compute_subterms = jit(partial(compute_subterms, seq=seq, params=params,
                                       op_nbrs_idx=top_info.unbonded_nbrs.T))

    if use_ext_force:
        _, force_fn = ext_force.get_force_fn(energy_fn, top_info.n, displacement_fn,
                                             # [0, 15],
                                             # [201, 202],
                                             # [0],
                                             # [0, 219],
                                             # [109, 110], # (108, 111), (106, 113), (104, 115), (100, 119)
                                             ext_force_bps1,
                                             [0, 0, ext_force_magnitude], [0, 0, 0, 0])
        _, force_fn = ext_force.get_force_fn(force_fn, top_info.n, displacement_fn,
                                             # [7, 8],
                                             # [0, 403],
                                             # [7],
                                             # [109, 110],
                                             # [0, 219], # (1, 218), (3, 216), (5, 214), (7, 212), (9, 210)
                                             ext_force_bps2,
                                             [0, 0, -ext_force_magnitude], [0, 0, 0, 0])
        force_fn = jit(force_fn)
        init_fn, step_fn = simulate.nvt_langevin(force_fn, shift_fn, dt, kT, gamma)
    else:
        # init_fn, step_fn = langevin.nvt_langevin(energy_fn, shift_fn, dt, kT, gamma)
        init_fn, step_fn = simulate.nvt_langevin(energy_fn, shift_fn, dt, kT, gamma)


    step_fn = jit(step_fn)

    if use_neighbor_lists:
        state = init_fn(key, body, mass=mass, op_nbrs_idx=neighbors.idx) # , seq=seq, params=params) # FIXME: why include seq and params here?
    else:
        state = init_fn(key, body, mass=mass)


    trajectory = [state.position]
    if use_neighbor_lists:
        init_energy = energy_fn(state.position, op_nbrs_idx=neighbors.idx)
    else:
        init_energy = energy_fn(state.position)
    energies = [init_energy]
    # losses = [loss_fn(state.position)[1]]
    losses = [loss_fn(state.position)]
    # subterms = [compute_subterms(state.position)]
    # bb_distances = [loss_fn(state.position)[0]]
    print(bcolors.OKBLUE + f"Starting simulation..." + bcolors.ENDC)

    if use_neighbor_lists:
        def iter_fn(state, neighbors):
            state = step_fn(state, op_nbrs_idx=neighbors.idx)
            neighbors = neighbors.update(state.position.center)
            return state, neighbors
    else:
        neighbors = None
        def iter_fn(state, neighbors):
            state = step_fn(state)
            return state, neighbors
    iter_fn = jit(iter_fn)

    real_neighbors = set(zip(top_info.unbonded_nbrs.T[0], top_info.unbonded_nbrs.T[1]))
    for i in tqdm(range(n_steps), colour="red"): # note: colour can be one of [hex (#00ff00), BLACK, RED, GREEN, YELLOW, BLUE, MAGENTA, CYAN, WHITE]
        state, neighbors = iter_fn(state, neighbors)
        # nbrs0 = [int(val) for val in neighbors.idx[0]]
        # nbrs1 = [int(val) for val in neighbors.idx[1]]
        # iter_neighbors = set(zip(nbrs0, nbrs1))
        # print(f"\nIter neighbors: {iter_neighbors}")
        # print(f"In iter but not in real: {iter_neighbors - real_neighbors}")
        # print(f"In real but not in iter: {real_neighbors - iter_neighbors}")


        """
        if use_neighbor_lists:
            state = step_fn(state, op_nbrs_idx=neighbors.idx) # , seq=seq, params=params)
            neighbors = neighbors.update(state.position.center)
        else:
            state = step_fn(state)
        """

        if i % save_every == 0:
            if use_neighbor_lists:
                i_energy = energy_fn(state.position, op_nbrs_idx=neighbors.idx)
            else:
                i_energy = energy_fn(state.position)
            energies.append(i_energy)
            trajectory.append(state.position)
            # losses.append(loss_fn(state.position)[1])
            losses.append(loss_fn(state.position))
            # subterms.append(compute_subterms(state.position))
            # bb_distances.append(loss_fn(state.position)[0])

    final_traj = TrajectoryInfo(top_info, states=trajectory, box_size=config_info.box_size)
    if save_output:
        print(bcolors.OKBLUE + f"Writing trajectory to file..." + bcolors.ENDC)
        final_traj.write(run_dir / "output.dat", reverse=True, write_topology=False)
    return final_traj, energies



if __name__ == "__main__":
    import time
    import numpy as np
    from loss import geometry
    import argparse

    parser = argparse.ArgumentParser(description="Conduct an oxDNA simulation")
    parser.add_argument('--top-path', type=str,
                        default="data/simple-helix/generated.top",
                        help='Path to topology file')
    parser.add_argument('--conf-path', type=str,
                        default="data/simple-helix/start.conf",
                        help='Path to configuration file')
    parser.add_argument('-n', '--n-steps', type=int, default=1000,
                        help="Num. steps per simulation")
    parser.add_argument('--save-every', type=int, default=10,
                        help="Frequency of saving data from optimization")
    parser.add_argument('-k', '--key', type=int, default=0,
                        help="Random key")
    parser.add_argument('--dt', type=float, default=5e-3,
                        help="Time step")
    parser.add_argument('--temp', type=float, default=DEFAULT_TEMP,
                        help="Temperature (K)")
    parser.add_argument('--params', type=str,
                        default="oxdna",
                        choices=["random", "oxdna"],
                        help='Method for initializing parameters')
    parser.add_argument('--boundary-conditions', type=str,
                        default="periodic",
                        choices=["periodic", "free"],
                        help='Boundary conditions')
    parser.add_argument('--save-output', action='store_true')

    # External force
    # note: https://stackoverflow.com/questions/15753701/how-can-i-pass-a-list-as-a-command-line-argument-with-argparse
    parser.add_argument('--ext-force-bps1', nargs='+', help='First list of bases for external force', required=False)
    parser.add_argument('--ext-force-bps2', nargs='+', help='Second list of bases for external force', required=False)
    parser.add_argument('--use-ext-force', action='store_true')
    parser.add_argument('--ext-force-magnitude', type=float, default=1.0,
                        help="Magnitude of the external force in the z-direction")

    # Neighbor lists
    parser.add_argument('--use-neighbor-lists', action='store_true')
    parser.add_argument('--r-cutoff', type=float, default=10.0, help="r_cutoff for Verlet lists")
    parser.add_argument('--dr-threshold', type=float, default=0.2, help="dr_threshold for Verlet lists")

    args = vars(parser.parse_args())
    save_output = args['save_output']
    if not save_output:
        print(bcolors.WARNING + "Are you sure you don't want to save the output? Press `c` to continue:" + bcolors.ENDC)
        pdb.set_trace()


    # top_path = "data/simple-helix/generated.top"
    # conf_path = "data/simple-helix/start.conf"

    # top_path = "data/persistence-length/init.top"
    # conf_path = "data/persistence-length/init.conf"
    # conf_path = "data/persistence-length/relaxed.dat"

    # top_path = "data/single-strand/generated.top"
    # conf_path = "data/single-strand/start.conf"

    # top_path = "data/elastic-mod/generated.top"
    # conf_path = "data/elastic-mod/generated.dat"

    # key = random.PRNGKey(0)

    start = time.time()

    traj, energies = run_single_langevin(args, save_output=save_output)
    end = time.time()
    total_time = end - start
    print(bcolors.OKGREEN + f"Finished simulation in {np.round(total_time, 2)} seconds" + bcolors.ENDC)<|MERGE_RESOLUTION|>--- conflicted
+++ resolved
@@ -38,11 +38,9 @@
     init_method = args['params']
     save_every = args['save_every']
     dt = args['dt']
-<<<<<<< HEAD
     boundary_conditions = args['boundary_conditions']
-=======
     T = args['temp']
->>>>>>> 0624c487
+
 
     use_ext_force = args['use_ext_force']
     ext_force_magnitude = args['ext_force_magnitude']
