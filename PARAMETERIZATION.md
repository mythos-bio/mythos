--- conflicted
+++ resolved
@@ -19,7 +19,6 @@
 - note that we can use th eoxDNa observables as a reference
   - e.g th epitch observable to compute angles between two bonded nucldoetides. Note the 3->5 vs 5->3. Then sum over all bonded pairs, divide by 360 to get pitch (e.g. bp per turn)
 
-<<<<<<< HEAD
 STRUCTURAL
 -pitch
 -helix radius
@@ -29,7 +28,6 @@
 MECHANICAL
 
 THERMODYNAMIC
-=======
+
 -test test
-- ryan test
->>>>>>> 9086a3cb
+- ryan test